--- conflicted
+++ resolved
@@ -149,19 +149,6 @@
 class WeatherSensor {
     public:
         /*!
-<<<<<<< HEAD
-=======
-        \brief Constructor.
-
-        */
-        /*
-        WeatherSensor()
-        {
-            //memset(this, 0, sizeof(*this));
-        };
-        */
-        /*!
->>>>>>> f96bcf3b
         \brief Presence check and initialization of radio module.
 
         \returns RADIOLIB_ERR_NONE on success (otherwise does never return).
