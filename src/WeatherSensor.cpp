///////////////////////////////////////////////////////////////////////////////////////////////////
// WeatherSensor.cpp
//
// Bresser 5-in-1/6-in-1/7-in1 868 MHz Weather Sensor Radio Receiver
// based on CC1101 or SX1276/RFM95W and ESP32/ESP8266
//
// https://github.com/matthias-bs/BresserWeatherSensorReceiver
//
// Based on:
// ---------
// Bresser5in1-CC1101 by Sean Siford (https://github.com/seaniefs/Bresser5in1-CC1101)
// RadioLib by Jan Gromeš (https://github.com/jgromes/RadioLib)
// rtl433 by Benjamin Larsson (https://github.com/merbanan/rtl_433)
//     - https://github.com/merbanan/rtl_433/blob/master/src/devices/bresser_5in1.c
//     - https://github.com/merbanan/rtl_433/blob/master/src/devices/bresser_6in1.c
//     - https://github.com/merbanan/rtl_433/blob/master/src/devices/bresser_7in1.c
//
// created: 05/2022
//
//
// MIT License
//
// Copyright (c) 2022 Matthias Prinke
//
// Permission is hereby granted, free of charge, to any person obtaining a copy
// of this software and associated documentation files (the "Software"), to deal
// in the Software without restriction, including without limitation the rights
// to use, copy, modify, merge, publish, distribute, sublicense, and/or sell
// copies of the Software, and to permit persons to whom the Software is
// furnished to do so, subject to the following conditions:
//
// The above copyright notice and this permission notice shall be included in all
// copies or substantial portions of the Software.
//
// THE SOFTWARE IS PROVIDED "AS IS", WITHOUT WARRANTY OF ANY KIND, EXPRESS OR
// IMPLIED, INCLUDING BUT NOT LIMITED TO THE WARRANTIES OF MERCHANTABILITY,
// FITNESS FOR A PARTICULAR PURPOSE AND NONINFRINGEMENT. IN NO EVENT SHALL THE
// AUTHORS OR COPYRIGHT HOLDERS BE LIABLE FOR ANY CLAIM, DAMAGES OR OTHER
// LIABILITY, WHETHER IN AN ACTION OF CONTRACT, TORT OR OTHERWISE, ARISING FROM,
// OUT OF OR IN CONNECTION WITH THE SOFTWARE OR THE USE OR OTHER DEALINGS IN THE
// SOFTWARE.
//
// History:
//
// 20220523 Created from https://github.com/matthias-bs/Bresser5in1-CC1101
// 20220524 Moved code to class WeatherSensor
// 20220526 Implemented getData(), changed debug output to macros
// 20220731 Updated decodeBresser5In1Payload()/decodeBresser6In1Payload() from rtl_433 project
// 20220815 Added support of multiple sensors
//          Moved windspeed_ms_to_bft() to WeatherUtils.h/.cpp
// 20220905 Improved code quality and added Doxygen comments
// 20221003 Fixed humidity decoding in decodeBresser5In1Payload()
// 20221024 Modified WeatherSensorCfg.h/WeatherSensor.h handling
// 20221227 Replaced DEBUG_PRINT/DEBUG_PRINTLN by Arduino logging functions
// 20230111 Added additional digit for rain gauge in 5in1-decoder (maximum is now 999.9mm)
// 20230114 Modified decodeBresser6In1Payload() to distinguish msg type based on 'flags' (msg[16])
// 20230228 Added Bresser 7 in 1 decoder by Jorge Navarro-Ortiz (jorgenavarro@ugr.es)
// 20230329 Fixed issue introduced with 7 in 1 decoder
// 20230412 Added workaround for Professional Wind Gauge / Anemometer, P/N 7002531
<<<<<<< HEAD
// 20230624 Added Bresser Lightning Sensor decoder
=======
// 20230412 Fixed 7 in 1 decoder (valid/complete flags were not set)
// 20230613 Fixed rain value in 7 in 1 decoder
// 20230708 Added startup flag in 6-in-1 and 7-in-1 decoder; added sensor type in 7-in-1 decoder
>>>>>>> 014a24b2
//
// ToDo:
// -
//
///////////////////////////////////////////////////////////////////////////////////////////////////

#include "WeatherSensorCfg.h"
#include "WeatherSensor.h"

#if defined(USE_CC1101)
    static CC1101 radio = new Module(PIN_RECEIVER_CS, PIN_RECEIVER_IRQ, RADIOLIB_NC, PIN_RECEIVER_GPIO);
#endif
#if defined(USE_SX1276)
    static SX1276 radio = new Module(PIN_RECEIVER_CS, PIN_RECEIVER_IRQ, PIN_RECEIVER_RST, PIN_RECEIVER_GPIO);
#endif


// List of sensor IDs to be excluded - can be empty
uint32_t const sensor_ids_exc[] = SENSOR_IDS_EXC;

// List of sensor IDs to be included - if empty, handle all available sensors
uint32_t const sensor_ids_inc[] = SENSOR_IDS_INC;

// List of sensor IDs of the model "BRESSER 3-in-1 Professional Wind Gauge / Anemometer"
// P/N 7002531 - requiring special heandling in decodeBresser5In1Payload()
uint32_t const sensor_ids_decode3in1[] = SENSOR_IDS_DECODE3IN1;

int16_t WeatherSensor::begin(void) {
    // https://github.com/RFD-FHEM/RFFHEM/issues/607#issuecomment-830818445
    // Freq: 868.300 MHz, Bandwidth: 203 KHz, rAmpl: 33 dB, sens: 8 dB, DataRate: 8207.32 Baud
    log_d("%s Initializing ... ", RECEIVER_CHIP);
    // carrier frequency:                   868.3 MHz
    // bit rate:                            8.22 kbps
    // frequency deviation:                 57.136417 kHz
    // Rx bandwidth:                        270.0 kHz (CC1101) / 250 kHz (SX1276)
    // output power:                        10 dBm
    // preamble length:                     40 bits
    #ifdef USE_CC1101
        int state = radio.begin(868.3, 8.21, 57.136417, 270, 10, 32);
    #else
        int state = radio.beginFSK(868.3, 8.21, 57.136417, 250, 10, 32);
    #endif
    if (state == RADIOLIB_ERR_NONE) {
        log_d("success!");
        state = radio.setCrcFiltering(false);
        if (state != RADIOLIB_ERR_NONE) {
            log_e("%s Error disabling crc filtering: [%d]", RECEIVER_CHIP, state);
            while (true)
                ;
        }
        state = radio.fixedPacketLengthMode(MSG_BUF_SIZE);
        if (state != RADIOLIB_ERR_NONE) {
            log_e("%s Error setting fixed packet length: [%d]", RECEIVER_CHIP, state);
            while (true)
                ;
        }
        // Preamble: AA AA AA AA AA
        // Sync is: 2D D4
        // Preamble 40 bits but the CC1101 doesn't allow us to set that
        // so we use a preamble of 32 bits and then use the sync as AA 2D
        // which then uses the last byte of the preamble - we recieve the last sync byte
        // as the 1st byte of the payload.
        #ifdef USE_CC1101
            state = radio.setSyncWord(0xAA, 0x2D, 0, false);
        #else
            uint8_t sync_word[] = {0xAA, 0x2D};
            state = radio.setSyncWord(sync_word, 2);
        #endif
        if (state != RADIOLIB_ERR_NONE) {
            log_e("%s Error setting sync words: [%d]", RECEIVER_CHIP, state);
            while (true)
                ;
        }
    } else {
        log_e("%s Error initialising: [%d]", RECEIVER_CHIP, state);
        while (true)
            ;
    }
    log_d("%s Setup complete - awaiting incoming messages...", RECEIVER_CHIP);
    rssi = radio.getRSSI();

    return state;
}


bool WeatherSensor::getData(uint32_t timeout, uint8_t flags, uint8_t type, void (*func)())
{
    const uint32_t timestamp = millis();


    while ((millis() - timestamp) < timeout) {
        int decode_status = getMessage();

        // Callback function (see https://www.geeksforgeeks.org/callbacks-in-c/)
        if (func) {
            (*func)();
        }

        if (decode_status == DECODE_OK) {
            bool all_slots_valid    = true;
            bool all_slots_complete = true;
            for (int i=0; i<NUM_SENSORS; i++) {
                if (!sensor[i].valid) {
                    all_slots_valid = false;
                    continue;
                }

                // No special requirements, one valid message is sufficient
                if (flags == 0)
                    return true;

                // Specific sensor type required
                if (((flags & DATA_TYPE) != 0) && (sensor[i].s_type == type)) {
                    if (sensor[i].complete || !(flags & DATA_COMPLETE)) {
                        return true;
                    }
                }
                // All slots required (valid AND complete) - must check all slots
                else if (flags & DATA_ALL_SLOTS) {
                    all_slots_valid    &= sensor[i].valid;
                    all_slots_complete &= sensor[i].complete;
                }
                // At least one sensor valid and complete
                else if (sensor[i].complete) {
                    return true;
                }
            } // for (int i=0; i<NUM_SENSORS; i++)

            // All slots required (valid AND complete)
            if ((flags & DATA_ALL_SLOTS) && all_slots_valid && all_slots_complete) {
                return true;
            }

        } // if (decode_status == DECODE_OK)
    } //  while ((millis() - timestamp) < timeout)


    // Timeout
    return false;
}


DecodeStatus WeatherSensor::getMessage(void)
{
    uint8_t         recvData[MSG_BUF_SIZE];
    DecodeStatus    decode_res = DECODE_INVALID;

    // Receive data
    //     1. flush RX buffer
    //     2. switch to RX mode
    //     3. wait for expected RX packet or timeout [~500us in this configuration]
    //     4. flush RX buffer
    //     5. switch to standby
    int state = radio.receive(recvData, MSG_BUF_SIZE);
    rssi = radio.getRSSI();

    if (state == RADIOLIB_ERR_NONE) {
        // Verify last syncword is 1st byte of payload (see setSyncWord() above)
        if (recvData[0] == 0xD4) {
            #if CORE_DEBUG_LEVEL == ARDUHAL_LOG_LEVEL_VERBOSE
                char buf[128];
                *buf = '\0';
                for(size_t i = 0 ; i < sizeof(recvData) ; i++) {
                    sprintf(&buf[strlen(buf)], "%02X ", recvData[i]);
                }
                log_v("%s Data: %s", RECEIVER_CHIP, buf);
            #endif
            log_d("%s R [%02X] RSSI: %0.1f", RECEIVER_CHIP, recvData[0], rssi);

            #ifdef BRESSER_7_IN_1
                decode_res = decodeBresser7In1Payload(&recvData[1], sizeof(recvData) - 1);
            #endif
            #ifdef BRESSER_6_IN_1
                if (decode_res == DECODE_INVALID ||
                    decode_res == DECODE_PAR_ERR ||
                    decode_res == DECODE_CHK_ERR ||
                    decode_res == DECODE_DIG_ERR) {
                    decode_res = decodeBresser6In1Payload(&recvData[1], sizeof(recvData) - 1);
                }
            #endif
            #ifdef BRESSER_5_IN_1
                if (decode_res == DECODE_INVALID ||
                    decode_res == DECODE_PAR_ERR ||
                    decode_res == DECODE_CHK_ERR ||
                    decode_res == DECODE_DIG_ERR) {
                    decode_res = decodeBresser5In1Payload(&recvData[1], sizeof(recvData) - 1);
                }
            #endif
            #ifdef BRESSER_LIGHTNING
                if (decode_res == DECODE_INVALID ||
                    decode_res == DECODE_PAR_ERR ||
                    decode_res == DECODE_CHK_ERR) {
                    decode_res = decodeBresserLightningPayload(&recvData[1], sizeof(recvData) - 1);
                }
            #endif
        } // if (recvData[0] == 0xD4)
        else if (state == RADIOLIB_ERR_RX_TIMEOUT) {
            log_v("T");
        } // if (state == RADIOLIB_ERR_RX_TIMEOUT)
        else {
            // some other error occurred
            log_d("%s Receive failed: [%d]", RECEIVER_CHIP, state);
        }
    } // if (state == RADIOLIB_ERR_NONE)

    return decode_res;
}

//
// Generate sample data for testing
//
bool WeatherSensor::genMessage(int i, uint32_t id, uint8_t type, uint8_t channel)
{
    sensor[i].sensor_id               = id;
    sensor[i].s_type                  = type;
    sensor[i].chan                    = channel;
    sensor[i].temp_ok                 = true;
    sensor[i].temp_c                  = 22.2f;
    sensor[i].humidity_ok             = true;
    sensor[i].humidity                = 55;
#ifdef WIND_DATA_FLOATINGPOINT
    sensor[i].wind_direction_deg      = 111.1;
    sensor[i].wind_gust_meter_sec     = 4.4f;
    sensor[i].wind_avg_meter_sec      = 3.3f;
#endif
#ifdef WIND_DATA_FIXEDPOINT
    sensor[i].wind_direction_deg_fp1  = 1111;
    sensor[i].wind_gust_meter_sec_fp1 = 44;
    sensor[i].wind_avg_meter_sec_fp1  = 33;
#endif
    sensor[i].wind_ok                 = true;
    sensor[i].rain_mm                 = 9.9f;
    sensor[i].battery_ok              = true;
    sensor[i].rssi                    = 88.8;

    sensor[i].valid                   = true;
    sensor[i].complete                = true;
    return true;
}


//
// Find slot in sensor data array
//
int WeatherSensor::findSlot(uint32_t id, DecodeStatus * status)
{

    log_v("find_slot(): ID=%08X", id);

    // Skip sensors from exclude-list (if any)
    uint8_t n_exc = sizeof(sensor_ids_exc)/4;
    if (n_exc != 0) {
       for (int i=0; i<n_exc; i++) {
           if (id == sensor_ids_exc[i]) {
               log_v("In Exclude-List, skipping!");
               *status = DECODE_SKIP;
               return -1;
           }
       }
    }

    // Handle sensors from include-list (if not empty)
    uint8_t n_inc = sizeof(sensor_ids_inc)/4;
    if (n_inc != 0) {
        bool found = false;
        for (int i=0; i<n_inc; i++) {
            if (id == sensor_ids_inc[i]) {
                found = true;
                break;
            }
        }
        if (!found) {
            log_v("Not in Include-List, skipping!");
            *status = DECODE_SKIP;
            return -1;
        }
    }

    // Search all slots
    int free_slot   = -1;
    int update_slot = -1;
    for (int i=0; i<NUM_SENSORS; i++) {
        // Save first free slot
        if (!sensor[i].valid && (free_slot < 0)) {
            free_slot = i;
        }

        // Check if sensor has already been stored
        else if (sensor[i].valid && (sensor[i].sensor_id == id)) {
            update_slot = i;
        }
    }

    if (update_slot > -1) {
        // Update slot
        log_v("find_slot(): Updating slot #%d", update_slot);
        *status = DECODE_OK;
        return update_slot;
    }
    else if (free_slot > -1) {
        // Store to free slot
        log_v("find_slot(): Storing into slot #%d", free_slot);
        *status = DECODE_OK;
        return free_slot;
    }
    else {
        log_v("find_slot(): No slot left");
        // No slot left
        *status = DECODE_FULL;
        return -1;
    }
}


//
// Find required sensor data by ID
//
int WeatherSensor::findId(uint32_t id)
{
    for (int i=0; i<NUM_SENSORS; i++) {
        if (sensor[i].valid && (sensor[i].sensor_id == id))
            return i;
    }
    return -1;
}


//
// Find required sensor data by type and (optionally) channel
//
int WeatherSensor::findType(uint8_t type, uint8_t ch)
{
    for (int i=0; i<NUM_SENSORS; i++) {
        if (sensor[i].valid && (sensor[i].s_type == type) &&
            ((ch == 0xFF) || (sensor[i].chan = ch)))
            return i;
    }
    return -1;
}

//
// Check if sensor is in sensor_ids_decode3in1[]
//
bool WeatherSensor::is_decode3in1(uint32_t id)
{
    uint8_t n_3in1 = sizeof(sensor_ids_decode3in1)/4;
    if (n_3in1 != 0) {
       for (int i=0; i<n_3in1; i++) {
           if (id == sensor_ids_decode3in1[i]) {
               log_v("ID %08X is a Professional Wind Gauge", id);
               return true;
           }
       }
    }
    return false;
}

//
// From from rtl_433 project - https://github.com/merbanan/rtl_433/blob/master/src/util.c
//
uint16_t WeatherSensor::lfsr_digest16(uint8_t const message[], unsigned bytes, uint16_t gen, uint16_t key)
{
    uint16_t sum = 0;
    for (unsigned k = 0; k < bytes; ++k) {
        uint8_t data = message[k];
        for (int i = 7; i >= 0; --i) {
            // fprintf(stderr, "key at bit %d : %04x\n", i, key);
            // if data bit is set then xor with key
            if ((data >> i) & 1)
                sum ^= key;

            // roll the key right (actually the lsb is dropped here)
            // and apply the gen (needs to include the dropped lsb as msb)
            if (key & 1)
                key = (key >> 1) ^ gen;
            else
                key = (key >> 1);
        }
    }
    return sum;
}

//
// From from rtl_433 project - https://github.com/merbanan/rtl_433/blob/master/src/util.c
//
int WeatherSensor::add_bytes(uint8_t const message[], unsigned num_bytes)
{
    int result = 0;
    for (unsigned i = 0; i < num_bytes; ++i) {
        result += message[i];
    }
    return result;
}


//
// From from rtl_433 project - https://github.com/merbanan/rtl_433/blob/master/src/devices/bresser_5in1.c (20220212)
//
// Example input data:
//   EA EC 7F EB 5F EE EF FA FE 76 BB FA FF 15 13 80 14 A0 11 10 05 01 89 44 05 00
//   CC CC CC CC CC CC CC CC CC CC CC CC CC uu II SS GG DG WW  W TT  T HH RR RR Bt
// - C = Check, inverted data of 13 byte further
// - uu = checksum (number/count of set bits within bytes 14-25)
// - I = station ID (maybe)
// - G = wind gust in 1/10 m/s, normal binary coded, GGxG = 0x76D1 => 0x0176 = 256 + 118 = 374 => 37.4 m/s.  MSB is out of sequence.
// - D = wind direction 0..F = N..NNE..E..S..W..NNW
// - W = wind speed in 1/10 m/s, BCD coded, WWxW = 0x7512 => 0x0275 = 275 => 27.5 m/s. MSB is out of sequence.
// - T = temperature in 1/10 °C, BCD coded, TTxT = 1203 => 31.2 °C
// - t = temperature sign, minus if unequal 0
// - H = humidity in percent, BCD coded, HH = 23 => 23 %
// - R = rain in mm, BCD coded, RRRR = 1203 => 031.2 mm
// - B = Battery. 0=Ok, 8=Low.
// - S = sensor type, only low nibble used, 0x9 for Bresser Professional Rain Gauge
//
// Parameters:
//
// msg     - Pointer to message
// msgSize - Size of message
// pOut    - Pointer to WeatherData
//
// Returns:
//
// DECODE_OK      - OK - WeatherData will contain the updated information
// DECODE_PAR_ERR - Parity Error
// DECODE_CHK_ERR - Checksum Error
//
#ifdef BRESSER_5_IN_1
DecodeStatus WeatherSensor::decodeBresser5In1Payload(uint8_t *msg, uint8_t msgSize) {
    // First 13 bytes need to match inverse of last 13 bytes
    for (unsigned col = 0; col < msgSize / 2; ++col) {
        if ((msg[col] ^ msg[col + 13]) != 0xff) {
            log_d("Parity wrong at column %d", col);
            return DECODE_PAR_ERR;
        }
    }

    // Verify checksum (number number bits set in bytes 14-25)
    uint8_t bitsSet = 0;
    uint8_t expectedBitsSet = msg[13];

    for(uint8_t p = 14 ; p < msgSize ; p++) {
      uint8_t currentByte = msg[p];
      while(currentByte) {
        bitsSet += (currentByte & 1);
        currentByte >>= 1;
      }
    }

    if (bitsSet != expectedBitsSet) {
        log_d("Checksum wrong - actual [%02X] != [%02X]", bitsSet, expectedBitsSet);
        return DECODE_CHK_ERR;
    }

    uint8_t id_tmp   = msg[14];
    uint8_t type_tmp = msg[15] & 0xF;
    DecodeStatus status;

    // Find appropriate slot in sensor data array and update <status>
    int slot = findSlot(id_tmp, &status);

    if (status != DECODE_OK)
        return status;

    sensor[slot].sensor_id   = id_tmp;
    sensor[slot].s_type      = type_tmp;
    sensor[slot].startup     = false; // To Do

    int temp_raw = (msg[20] & 0x0f) + ((msg[20] & 0xf0) >> 4) * 10 + (msg[21] &0x0f) * 100;
    if (msg[25] & 0x0f) {
        temp_raw = -temp_raw;
    }
    sensor[slot].temp_c = temp_raw * 0.1f;

    sensor[slot].humidity = (msg[22] & 0x0f) + ((msg[22] & 0xf0) >> 4) * 10;

    int wind_direction_raw = ((msg[17] & 0xf0) >> 4) * 225;
    int gust_raw = ((msg[17] & 0x0f) << 8) + msg[16];
    int wind_raw = (msg[18] & 0x0f) + ((msg[18] & 0xf0) >> 4) * 10 + (msg[19] & 0x0f) * 100;


#ifdef WIND_DATA_FLOATINGPOINT
    sensor[slot].wind_direction_deg      = wind_direction_raw * 0.1f;
    sensor[slot].wind_gust_meter_sec     = gust_raw * 0.1f;
    sensor[slot].wind_avg_meter_sec      = wind_raw * 0.1f;
#endif
#ifdef WIND_DATA_FIXEDPOINT
    sensor[slot].wind_direction_deg_fp1  = wind_direction_raw;
    sensor[slot].wind_gust_meter_sec_fp1 = gust_raw;
    sensor[slot].wind_avg_meter_sec_fp1  = wind_raw;
#endif

    int rain_raw = (msg[23] & 0x0f) + ((msg[23] & 0xf0) >> 4) * 10 + (msg[24] & 0x0f) * 100 + ((msg[24] & 0xf0) >> 4) * 1000;
    sensor[slot].rain_mm = rain_raw * 0.1f;

    sensor[slot].battery_ok = (msg[25] & 0x80) ? false : true;

    /* check if the message is from a Bresser Professional Rain Gauge */
    if ((msg[15] & 0xF) == 0x9) {
        // rescale the rain sensor readings
        sensor[slot].rain_mm *= 2.5;

        // Rain Gauge has no humidity (according to description) and no wind sensor (obviously)
        sensor[slot].humidity_ok = false;
        sensor[slot].wind_ok     = false;

    }
    else {
        sensor[slot].humidity_ok = true;
        sensor[slot].wind_ok     = true;
    }

    sensor[slot].temp_ok      = true;
    sensor[slot].light_ok     = false;
    sensor[slot].uv_ok        = false;
    sensor[slot].rain_ok      = true;
    sensor[slot].moisture_ok  = false;
    sensor[slot].valid        = true;
    sensor[slot].complete     = true;

    // Save rssi to sensor specific data set
    sensor[slot].rssi = rssi;

    return DECODE_OK;
}
#endif


//
// From from rtl_433 project - https://github.com/merbanan/rtl_433/blob/master/src/devices/bresser_6in1.c (20220608)
//
// - also Bresser Weather Center 7-in-1 indoor sensor.
// - also Bresser new 5-in-1 sensors.
// - also Froggit WH6000 sensors.
// - also rebranded as Ventus C8488A (W835)
// - also Bresser 3-in-1 Professional Wind Gauge / Anemometer PN 7002531
//
// There are at least two different message types:
// - 24 seconds interval for temperature, hum, uv and rain (alternating messages)
// - 12 seconds interval for wind data (every message)
//
// Also Bresser Explore Scientific SM60020 Soil moisture Sensor.
// https://www.bresser.de/en/Weather-Time/Accessories/EXPLORE-SCIENTIFIC-Soil-Moisture-and-Soil-Temperature-Sensor.html
//
// Moisture:
//
//     f16e 187000e34 7 ffffff0000 252 2 16 fff 004 000 [25,2, 99%, CH 7]
//     DIGEST:8h8h ID?8h8h8h8h :4h STARTUP:1b CH:3d 8h 8h8h 8h8h TEMP:12h ?2b BATT:1b ?1b MOIST:8h UV?~12h ?4h CHKSUM:8h
//
// Moisture is transmitted in the humidity field as index 1-16: 0, 7, 13, 20, 27, 33, 40, 47, 53, 60, 67, 73, 80, 87, 93, 99.
// The Wind speed and direction fields decode to valid zero but we exclude them from the output.
//
//     aaaa2dd4e3ae1870079341ffffff0000221201fff279 [Batt ok]
//     aaaa2dd43d2c1870079341ffffff0000219001fff2fc [Batt low]
//
//     {206}55555555545ba83e803100058631ff11fe6611ffffffff01cc00 [Hum 96% Temp 3.8 C Wind 0.7 m/s]
//     {205}55555555545ba999263100058631fffffe66d006092bffe0cff8 [Hum 95% Temp 3.0 C Wind 0.0 m/s]
//     {199}55555555545ba840523100058631ff77fe668000495fff0bbe [Hum 95% Temp 3.0 C Wind 0.4 m/s]
//     {205}55555555545ba94d063100058631fffffe665006092bffe14ff8
//     {206}55555555545ba860703100058631fffffe6651ffffffff0135fc [Hum 95% Temp 3.0 C Wind 0.0 m/s]
//     {205}55555555545ba924d23100058631ff99fe68b004e92dffe073f8 [Hum 96% Temp 2.7 C Wind 0.4 m/s]
//     {202}55555555545ba813403100058631ff77fe6810050929ffe1180 [Hum 94% Temp 2.8 C Wind 0.4 m/s]
//     {205}55555555545ba98be83100058631fffffe6130050929ffe17800 [Hum 95% Temp 2.8 C Wind 0.8 m/s]
//
//     2dd4  1f 40 18 80 02 c3 18 ff 88 ff 33 08 ff ff ff ff 80 e6 00 [Hum 96% Temp 3.8 C Wind 0.7 m/s]
//     2dd4  cc 93 18 80 02 c3 18 ff ff ff 33 68 03 04 95 ff f0 67 3f [Hum 95% Temp 3.0 C Wind 0.0 m/s]
//     2dd4  20 29 18 80 02 c3 18 ff bb ff 33 40 00 24 af ff 85 df    [Hum 95% Temp 3.0 C Wind 0.4 m/s]
//     2dd4  a6 83 18 80 02 c3 18 ff ff ff 33 28 03 04 95 ff f0 a7 3f
//     2dd4  30 38 18 80 02 c3 18 ff ff ff 33 28 ff ff ff ff 80 9a 7f [Hum 95% Temp 3.0 C Wind 0.0 m/s]
//     2dd4  92 69 18 80 02 c3 18 ff cc ff 34 58 02 74 96 ff f0 39 3f [Hum 96% Temp 2.7 C Wind 0.4 m/s]
//     2dd4  09 a0 18 80 02 c3 18 ff bb ff 34 08 02 84 94 ff f0 8c 0  [Hum 94% Temp 2.8 C Wind 0.4 m/s]
//     2dd4  c5 f4 18 80 02 c3 18 ff ff ff 30 98 02 84 94 ff f0 bc 00 [Hum 95% Temp 2.8 C Wind 0.8 m/s]
//
//     {147} 5e aa 18 80 02 c3 18 fa 8f fb 27 68 11 84 81 ff f0 72 00 [Temp 11.8 C  Hum 81%]
//     {149} ae d1 18 80 02 c3 18 fa 8d fb 26 78 ff ff ff fe 02 db f0
//     {150} f8 2e 18 80 02 c3 18 fc c6 fd 26 38 11 84 81 ff f0 68 00 [Temp 11.8 C  Hum 81%]
//     {149} c4 7d 18 80 02 c3 18 fc 78 fd 29 28 ff ff ff fe 03 97 f0
//     {149} 28 1e 18 80 02 c3 18 fb b7 fc 26 58 ff ff ff fe 02 c3 f0
//     {150} 21 e8 18 80 02 c3 18 fb 9c fc 33 08 11 84 81 ff f0 b7 f8 [Temp 11.8 C  Hum 81%]
//     {149} 83 ae 18 80 02 c3 18 fc 78 fc 29 28 ff ff ff fe 03 98 00
//     {150} 5c e4 18 80 02 c3 18 fb ba fc 26 98 11 84 81 ff f0 16 00 [Temp 11.8 C  Hum 81%]
//     {148} d0 bd 18 80 02 c3 18 f9 ad fa 26 48 ff ff ff fe 02 ff f0
//
// Wind and Temperature/Humidity or Rain:
//
//     DIGEST:8h8h ID:8h8h8h8h :4h STARTUP:1b CH:3d WSPEED:~8h~4h ~4h~8h WDIR:12h ?4h TEMP:8h.4h ?2b BATT:1b ?1b HUM:8h UV?~12h ?4h CHKSUM:8h
//     DIGEST:8h8h ID:8h8h8h8h :4h STARTUP:1b CH:3d WSPEED:~8h~4h ~4h~8h WDIR:12h ?4h RAINFLAG:8h RAIN:8h8h UV:8h8h CHKSUM:8h
//
// Digest is LFSR-16 gen 0x8810 key 0x5412, excluding the add-checksum and trailer.
// Checksum is 8-bit add (with carry) to 0xff.
//
// Notes on different sensors:
//
// - 1910 084d 18 : RebeckaJohansson, VENTUS W835
// - 2030 088d 10 : mvdgrift, Wi-Fi Colour Weather Station with 5in1 Sensor, Art.No.: 7002580, ff 01 in the UV field is (obviously) invalid.
// - 1970 0d57 18 : danrhjones, bresser 5-in-1 model 7002580, no UV
// - 18b0 0301 18 : konserninjohtaja 6-in-1 outdoor sensor
// - 18c0 0f10 18 : rege245 BRESSER-PC-Weather-station-with-6-in-1-outdoor-sensor
// - 1880 02c3 18 : f4gqk 6-in-1
// - 18b0 0887 18 : npkap
//
// Parameters:
//
//  msg     - Pointer to message
//  msgSize - Size of message
//  pOut    - Pointer to WeatherData
//
//  Returns:
//
//  DECODE_OK      - OK - WeatherData will contain the updated information
//  DECODE_DIG_ERR - Digest Check Error
//  DECODE_CHK_ERR - Checksum Error
#ifdef BRESSER_6_IN_1
DecodeStatus WeatherSensor::decodeBresser6In1Payload(uint8_t *msg, uint8_t msgSize) {
    (void)msgSize; // unused parameter - kept for consistency with other decoders; avoid warning
    int const moisture_map[] = {0, 7, 13, 20, 27, 33, 40, 47, 53, 60, 67, 73, 80, 87, 93, 99}; // scale is 20/3

    // Per-message status flags
    bool temp_ok     = false;
    bool humidity_ok = false;
    bool uv_ok       = false;
    bool wind_ok     = false;
    bool rain_ok     = false;
    bool moisture_ok = false;
    bool f_3in1      = false;

    // LFSR-16 digest, generator 0x8810 init 0x5412
    int chkdgst = (msg[0] << 8) | msg[1];
    int digest  = lfsr_digest16(&msg[2], 15, 0x8810, 0x5412);
    if (chkdgst != digest) {
        log_d("Digest check failed - [%02X] != [%02X]", chkdgst, digest);
        return DECODE_DIG_ERR;
    }
    // Checksum, add with carry
    int sum    = add_bytes(&msg[2], 16); // msg[2] to msg[17]
    if ((sum & 0xff) != 0xff) {
        log_d("Checksum failed");
        return DECODE_CHK_ERR;
    }

    uint32_t id_tmp   = ((uint32_t)msg[2] << 24) | (msg[3] << 16) | (msg[4] << 8) | (msg[5]);
    uint8_t  type_tmp = (msg[6] >> 4); // 1: weather station, 2: indoor?, 4: soil probe
    uint8_t  chan_tmp = (msg[6] & 0x7);
    uint8_t  flags    = (msg[16] & 0x0f);
    DecodeStatus status;

    // Find appropriate slot in sensor data array and update <status>
    int slot = findSlot(id_tmp, &status);

    if (status != DECODE_OK)
        return status;

    sensor[slot].sensor_id   = id_tmp;
    sensor[slot].s_type      = type_tmp;
    sensor[slot].chan        = chan_tmp;
    sensor[slot].startup     = (msg[6] >> 3) & 1; // s.a. #1214

    f_3in1 = is_decode3in1(id_tmp);

    // temperature, humidity(, uv) - shared with rain counter
    temp_ok = humidity_ok = (flags == 0);
    if (temp_ok) {
        bool  sign     = (msg[13] >> 3) & 1;
        int   temp_raw = (msg[12] >> 4) * 100 + (msg[12] & 0x0f) * 10 + (msg[13] >> 4);
        float temp;
        
        // Workaround for 3-in-1 Professional Wind Gauge / Anemometer 
        if (f_3in1) {
            temp     = ((sign) ? -temp_raw : temp_raw) * 0.1f;
        } else {
            temp     = ((sign) ? (temp_raw - 1000) : temp_raw) * 0.1f;
        }
        
        sensor[slot].temp_c      = temp;
        sensor[slot].battery_ok  = (msg[13] >> 1) & 1; // b[13] & 0x02 is battery_good, s.a. #1993
        sensor[slot].humidity    = (msg[14] >> 4) * 10 + (msg[14] & 0x0f);

        // apparently ff01 or 0000 if not available, ???0 if valid, inverted BCD
        uv_ok  = (~msg[15] & 0xff) <= (0x99 && (~msg[16] & 0xf0) <= 0x90) && !f_3in1;
        if (uv_ok) {
            int uv_raw    = ((~msg[15] & 0xf0) >> 4) * 100 + (~msg[15] & 0x0f) * 10 + ((~msg[16] & 0xf0) >> 4);
                sensor[slot].uv = uv_raw * 0.1f;
        }
    }

    //int unk_ok  = (msg[16] & 0xf0) == 0xf0;
    //int unk_raw = ((msg[15] & 0xf0) >> 4) * 10 + (msg[15] & 0x0f);

    // invert 3 bytes wind speeds
    msg[7] ^= 0xff;
    msg[8] ^= 0xff;
    msg[9] ^= 0xff;
    wind_ok = (msg[7] <= 0x99) && (msg[8] <= 0x99) && (msg[9] <= 0x99);
    if (wind_ok) {
        int gust_raw     = (msg[7] >> 4) * 100 + (msg[7] & 0x0f) * 10 + (msg[8] >> 4);
        int wavg_raw     = (msg[9] >> 4) * 100 + (msg[9] & 0x0f) * 10 + (msg[8] & 0x0f);
        int wind_dir_raw = ((msg[10] & 0xf0) >> 4) * 100 + (msg[10] & 0x0f) * 10 + ((msg[11] & 0xf0) >> 4);

#ifdef WIND_DATA_FLOATINGPOINT
        sensor[slot].wind_gust_meter_sec     = gust_raw * 0.1f;
        sensor[slot].wind_avg_meter_sec      = wavg_raw * 0.1f;
        sensor[slot].wind_direction_deg      = wind_dir_raw * 1.0f;
#endif
#ifdef WIND_DATA_FIXEDPOINT
        sensor[slot].wind_gust_meter_sec_fp1 = gust_raw;
        sensor[slot].wind_avg_meter_sec_fp1  = wavg_raw;
        sensor[slot].wind_direction_deg_fp1  = wind_dir_raw * 10;
#endif
    }

    // rain counter, inverted 3 bytes BCD - shared with temp/hum
    msg[12] ^= 0xff;
    msg[13] ^= 0xff;
    msg[14] ^= 0xff;

    rain_ok = (flags == 1) && (type_tmp == 1);
    if (rain_ok) {
        int rain_raw     = (msg[12] >> 4) * 100000 + (msg[12] & 0x0f) * 10000
                         + (msg[13] >> 4) * 1000 + (msg[13] & 0x0f) * 100
                         + (msg[14] >> 4) * 10 + (msg[14] & 0x0f);
        sensor[slot].rain_mm   = rain_raw * 0.1f;
    }

    moisture_ok = false;

    // the moisture sensor might present valid readings but does not have the hardware
    if (sensor[slot].s_type == 4) {
        wind_ok = 0;
        uv_ok   = 0;
    }

    if (sensor[slot].s_type == 4 && temp_ok && sensor[slot].humidity >= 1 && sensor[slot].humidity <= 16) {
        moisture_ok = true;
        humidity_ok = false;
        sensor[slot].moisture = moisture_map[sensor[slot].humidity - 1];
    }

    // Update per-slot status flags
    sensor[slot].temp_ok     |= temp_ok;
    sensor[slot].humidity_ok |= humidity_ok;
    sensor[slot].uv_ok       |= uv_ok;
    sensor[slot].wind_ok     |= wind_ok;
    sensor[slot].rain_ok     |= rain_ok;
    sensor[slot].moisture_ok |= moisture_ok;
    log_d("Temp: %d  Hum: %d  UV: %d  Wind: %d  Rain: %d  Moist: %d", temp_ok, humidity_ok, uv_ok, wind_ok, rain_ok, moisture_ok);

    sensor[slot].valid    = true;

    // Weather station data is split into two separate messages (except for Professional Wind Gauge)
    sensor[slot].complete = ((sensor[slot].s_type == SENSOR_TYPE_WEATHER1) && sensor[slot].temp_ok && sensor[slot].rain_ok) ||
                            f_3in1 ||
                            (sensor[slot].s_type != SENSOR_TYPE_WEATHER1);

    // Save rssi to sensor specific data set
    sensor[slot].rssi = rssi;

    return DECODE_OK;
}
#endif

//
// From from rtl_433 project - https://github.com/merbanan/rtl_433/blob/master/src/devices/bresser_7in1.c (20230215)
//
/**
Decoder for Bresser Weather Center 7-in-1, outdoor sensor.
See https://github.com/merbanan/rtl_433/issues/1492
Preamble:
    aa aa aa aa aa 2d d4
Observed length depends on reset_limit.
The data has a whitening of 0xaa.
Data layout:
    {271}631d05c09e9a18abaabaaaaaaaaa8adacbacff9cafcaaaaaaa000000000000000000
    {262}10b8b4a5a3ca10aaaaaaaaaaaaaa8bcacbaaaa2aaaaaaaaaaa0000000000000000 [0.08 klx]
    {220}543bb4a5a3ca10aaaaaaaaaaaaaa8bcacbaaaa28aaaaaaaaaa00000 [0.08 klx]
    {273}2492b4a5a3ca10aaaaaaaaaaaaaa8bdacbaaaa2daaaaaaaaaa0000000000000000000 [0.08klx]
    {269}9a59b4a5a3da10aaaaaaaaaaaaaa8bdac8afea28a8caaaaaaa000000000000000000 [54.0 klx UV=2.6]
    {230}fe15b4a5a3da10aaaaaaaaaaaaaa8bdacbba382aacdaaaaaaa00000000 [109.2klx   UV=6.7]
    {254}2544b4a5a32a10aaaaaaaaaaaaaa8bdac88aaaaabeaaaaaaaa00000000000000 [200.000 klx UV=14
    DIGEST:8h8h ID?8h8h WDIR:8h4h 4h 8h WGUST:8h.4h WAVG:8h.4h RAIN:8h8h4h.4h RAIN?:8h TEMP:8h.4hC FLAGS?:4h HUM:8h% LIGHT:8h4h,8h4hKL UV:8h.4h TRAILER:8h8h8h4h
Unit of light is kLux (not W/m²).
First two bytes are an LFSR-16 digest, generator 0x8810 key 0xba95 with a final xor 0x6df1, which likely means we got that wrong.
*/
#ifdef BRESSER_7_IN_1
DecodeStatus WeatherSensor::decodeBresser7In1Payload(uint8_t *msg, uint8_t msgSize) {

  if (msg[21] == 0x00) {
      log_e("DECODE_FAIL_SANITY !!!");
  }
  
  // data whitening
  uint8_t msgw[MSG_BUF_SIZE];
  for (unsigned i = 0; i < msgSize; ++i) {
      msgw[i] = msg[i] ^ 0xaa;
  }

  // LFSR-16 digest, generator 0x8810 key 0xba95 final xor 0x6df1
  int chkdgst = (msgw[0] << 8) | msgw[1];
  int digest  = lfsr_digest16(&msgw[2], 23, 0x8810, 0xba95); // bresser_7in1
  if ((chkdgst ^ digest) != 0x6df1) { // bresser_7in1
      log_d("Digest check failed - [%04X] vs [%04X] (%04X)", chkdgst, digest, chkdgst ^ digest);
      return DECODE_DIG_ERR;
  }

  int id_tmp   = (msgw[2] << 8) | (msgw[3]);
  DecodeStatus status;

  // Find appropriate slot in sensor data array and update <status>
  int slot = findSlot(id_tmp, &status);

  if (status != DECODE_OK)
      return status;

  int wdir     = (msgw[4] >> 4) * 100 + (msgw[4] & 0x0f) * 10 + (msgw[5] >> 4);
  int wgst_raw = (msgw[7] >> 4) * 100 + (msgw[7] & 0x0f) * 10 + (msgw[8] >> 4);
  int wavg_raw = (msgw[8] & 0x0f) * 100 + (msgw[9] >> 4) * 10 + (msgw[9] & 0x0f);
  int rain_raw = (msgw[10] >> 4) * 100000 + (msgw[10] & 0x0f) * 10000 + (msgw[11] >> 4) * 1000 + (msgw[11] & 0x0f) * 100 + (msgw[12] >> 4) * 10 + (msgw[12] & 0x0f) * 1; // 6 digits
  float rain_mm = rain_raw * 0.1f;
  int temp_raw = (msgw[14] >> 4) * 100 + (msgw[14] & 0x0f) * 10 + (msgw[15] >> 4);
  float temp_c = temp_raw * 0.1f;
  int flags    = (msgw[15] & 0x0f);
  int battery_low = (flags & 0x06) == 0x06;
  if (temp_raw > 600)
      temp_c = (temp_raw - 1000) * 0.1f;
  int humidity = (msgw[16] >> 4) * 10 + (msgw[16] & 0x0f);
  int lght_raw = (msgw[17] >> 4) * 100000 + (msgw[17] & 0x0f) * 10000 + (msgw[18] >> 4) * 1000 + (msgw[18] & 0x0f) * 100 + (msgw[19] >> 4) * 10 + (msgw[19] & 0x0f);
  int uv_raw =   (msgw[20] >> 4) * 100 + (msgw[20] & 0x0f) * 10 + (msgw[21] >> 4);

  float light_klx = lght_raw * 0.001f; // TODO: remove this
  float light_lux = lght_raw;
  float uv_index = uv_raw * 0.1f;

  // The RTL_433 decoder does not include any field to verify that these data
  // are ok, so we are assuming that they are ok if the decode status is ok.
  sensor[slot].temp_ok      = true;
  sensor[slot].humidity_ok  = true;
  sensor[slot].wind_ok      = true;
  sensor[slot].rain_ok      = true;
  sensor[slot].light_ok     = true;
  sensor[slot].uv_ok        = true;

  sensor[slot].sensor_id   = id_tmp;
  sensor[slot].s_type      = msgw[6] >> 4;
  sensor[slot].startup     = (msgw[6] & 0x08) == 0x08;
  sensor[slot].temp_c      = temp_c;
  sensor[slot].humidity    = humidity;
#ifdef WIND_DATA_FLOATINGPOINT
  sensor[slot].wind_gust_meter_sec     = wgst_raw * 0.1f;
  sensor[slot].wind_avg_meter_sec      = wavg_raw * 0.1f;
  sensor[slot].wind_direction_deg      = wdir * 1.0f;
#endif
#ifdef WIND_DATA_FIXEDPOINT
  sensor[slot].wind_gust_meter_sec_fp1 = wgst_raw;
  sensor[slot].wind_avg_meter_sec_fp1  = wavg_raw;
  sensor[slot].wind_direction_deg_fp1  = wdir * 10;
#endif
  sensor[slot].rain_mm     = rain_mm;
  sensor[slot].light_klx   = light_klx;
  sensor[slot].light_lux   = light_lux;
  sensor[slot].uv          = uv_index;
  sensor[slot].battery_ok  = !battery_low;
  sensor[slot].valid       = true;
  sensor[slot].complete    = true;
  sensor[slot].rssi        = rssi;
  sensor[slot].valid       = true;
  sensor[slot].complete    = true;

  /* clang-format off */
  /*  data = data_make(
          "model",            "",             DATA_STRING, "Bresser-7in1",
          "id",               "",             DATA_INT,    id,
          "temperature_C",    "Temperature",  DATA_FORMAT, "%.1f C", DATA_DOUBLE, temp_c,
          "humidity",         "Humidity",     DATA_INT,    humidity,
          "wind_max_m_s",     "Wind Gust",    DATA_FORMAT, "%.1f m/s", DATA_DOUBLE, wgst_raw * 0.1f,
          "wind_avg_m_s",     "Wind Speed",   DATA_FORMAT, "%.1f m/s", DATA_DOUBLE, wavg_raw * 0.1f,
          "wind_dir_deg",     "Direction",    DATA_INT,    wdir,
          "rain_mm",          "Rain",         DATA_FORMAT, "%.1f mm", DATA_DOUBLE, rain_mm,
          "light_klx",        "Light",        DATA_FORMAT, "%.3f klx", DATA_DOUBLE, light_klx, // TODO: remove this
          "light_lux",        "Light",        DATA_FORMAT, "%.3f lux", DATA_DOUBLE, light_lux,
          "uv",               "UV Index",     DATA_FORMAT, "%.1f", DATA_DOUBLE, uv_index,
          "battery_ok",       "Battery",      DATA_INT,    !battery_low,
          "mic",              "Integrity",    DATA_STRING, "CRC",
          NULL);
   */
  /* clang-format on */

//  decoder_output_data(decoder, data);

  return DECODE_OK;

}
#endif

/**
Decoder for Bresser Lightning, outdoor sensor.

https://github.com/merbanan/rtl_433/issues/2140

DIGEST:8h8h ID:8h8h CTR:12h   ?4h8h KM:8d ?8h8h
       0 1     2 3      4 5h   5l 6    7   8 9

Preamble:

  aa 2d d4

Observed length depends on reset_limit.
The data has a whitening of 0xaa.


First two bytes are an LFSR-16 digest, generator 0x8810 key 0xabf9 with a final xor 0x899e
*/

#ifdef BRESSER_LIGHTNING
DecodeStatus WeatherSensor::decodeBresserLightningPayload(uint8_t *msg, uint8_t msgSize)
{   
    #if CORE_DEBUG_LEVEL == ARDUHAL_LOG_LEVEL_VERBOSE
        // see AS3935 Datasheet, Table 17 - Distance Estimation
        uint8_t const distance_map[] = { 1, 5, 6, 8, 10, 12, 14, 17, 20, 24, 27, 31, 34, 37, 40, 63 }; 
    #endif
    
    #if 0
    uint8_t test_data[] = { 0x73, 0x69, 0xB5, 0x08, 0xAA, 0xA2, 0x90, 0xAA, 0xAA, 0xAA, 0x00, 0x00, 0x00, 0x00, 0x00, 0x00, 0x00, 0x00, 0x00,
     0x7F, 0xFF, 0xFF, 0xFF, 0xFF, 0xFF, 0xFF, 0x15 };
    #endif

    // data whitening
    uint8_t msgw[MSG_BUF_SIZE];
    for (unsigned i = 0; i < msgSize; ++i) {
        msgw[i] = msg[i] ^ 0xaa;
        //msgw[i] = test_data[i] ^ 0xaa;
    }
    
    // LFSR-16 digest, generator 0x8810 key 0xabf9 with a final xor 0x899e
    int chk    = (msgw[0] << 8) | msgw[1];
    int digest = lfsr_digest16(&msgw[2], 8, 0x8810, 0xabf9);
    //fprintf(stderr, "DIGEST %04x vs %04x (%04x) \n", chk, digest, chk ^ digest);
    //if (((chk ^ digest) != 0x899e) && ((chk ^ digest) != 0x8b9e)) {
    if (((chk ^ digest) != 0x899e)) {
        log_d("Digest check failed - [%04X] vs [%04X] (%04X)", chk, digest, chk ^ digest);
        return DECODE_DIG_ERR;
    }

    int id_tmp  = (msgw[2] << 8) | (msgw[3]);

    DecodeStatus status;

    // Find appropriate slot in sensor data array and update <status>
    int slot = findSlot(id_tmp, &status);

    if (status != DECODE_OK)
        return status;

    uint8_t ctr         = (msgw[4] << 4) | (msgw[5] & 0xf0) >> 4;
    log_v("--> CTR RAW: %d  BCD: %d", ctr, ((((msgw[4] & 0xf0) >> 4) * 100) + (msgw[4] & 0x0f) * 10 + ((msgw[5] & 0xf0) >> 4)));
    uint8_t battery_low = (msgw[5] & 0x08) == 0x00;
    uint16_t unknown1   = ((msgw[5] & 0x0f) << 8) |  msgw[6];
    uint8_t type        = msgw[6] >> 4;
    uint8_t distance_km = msgw[7];
    log_v("--> DST RAW: %d  BCD: %d  TAB: %d", msgw[7], ((((msgw[7] & 0xf0) >> 4) * 10) + (msgw[7] & 0x0f)), distance_map[ msgw[7] ]);
    uint16_t unknown2   = (msgw[8] << 8) | msgw[9];

    sensor[slot].sensor_id       = id_tmp;
    sensor[slot].s_type          = type;
    sensor[slot].lightning_count = ctr;
    sensor[slot].lightning_distance_km = distance_km;
    sensor[slot].lightning_unknown1 = unknown1;
    sensor[slot].lightning_unknown2 = unknown2;
    sensor[slot].battery_ok      = !battery_low;
    sensor[slot].lightning_ok    = true;
    sensor[slot].rssi            = rssi;
    sensor[slot].valid           = true;
    sensor[slot].complete        = true;

    log_d("ID: 0x%04X  TYPE: %d  CTR: %d  batt_low: %d  distance_km: %d  unknown1: 0x%x  unknown2: 0x%04x", id_tmp, type, ctr, battery_low, distance_km, unknown1, unknown2);
    
    
    /* clang-format off */
    /* data = data_make(
            "model",        "",           DATA_STRING, "Bresser_lightning",
            "id",           "",           DATA_INT, id,
            "Frage1",       "?",          DATA_INT, frage1,
            "Kilometer",    "Kilometer",  DATA_INT, kilometer,
            "CTR",          "CTR",        DATA_INT, ctr,
            "Frage2",       "??",         DATA_INT, frage2,
            "mic",          "Integrity",  DATA_STRING, "CRC",
            "battery_low",  "Battery Low", DATA_INT, !battery_low,
            NULL);
     */
    /* clang-format on */

    //decoder_output_data(decoder, data);

    return DECODE_OK;
}
#endif<|MERGE_RESOLUTION|>--- conflicted
+++ resolved
@@ -57,13 +57,10 @@
 // 20230228 Added Bresser 7 in 1 decoder by Jorge Navarro-Ortiz (jorgenavarro@ugr.es)
 // 20230329 Fixed issue introduced with 7 in 1 decoder
 // 20230412 Added workaround for Professional Wind Gauge / Anemometer, P/N 7002531
-<<<<<<< HEAD
+// 20230412 Fixed 7 in 1 decoder (valid/complete flags were not set)
 // 20230624 Added Bresser Lightning Sensor decoder
-=======
-// 20230412 Fixed 7 in 1 decoder (valid/complete flags were not set)
 // 20230613 Fixed rain value in 7 in 1 decoder
 // 20230708 Added startup flag in 6-in-1 and 7-in-1 decoder; added sensor type in 7-in-1 decoder
->>>>>>> 014a24b2
 //
 // ToDo:
 // -
