--- conflicted
+++ resolved
@@ -70,11 +70,8 @@
 // 20231024 Added Pool / Spa Thermometer (P/N 7009973) to 6-in-1 decoder
 // 20231026 Added Air Quality Sensor (Particulate Matter, P/N 7009970) to 7-in-1 decoder
 //          Modified decoding of sensor type (to raw, non de-whitened data)
-<<<<<<< HEAD
-// 20231027 Refactored sensor data using a union to save memory
-=======
 // 20231028 Fixed startup flag polarity in 7-in-1, lightning and leakage decoder
->>>>>>> 8fd74d2a
+// 20231030 Refactored sensor data using a union to save memory
 //
 // ToDo:
 // -
@@ -1039,34 +1036,6 @@
     sensor[slot].pm.pm_2_5 = pm_2_5;
     sensor[slot].pm.pm_10  = pm_10;
   }
-<<<<<<< HEAD
-
-  /* clang-format off */
-  /*  data = data_make(
-          "model",            "",             DATA_STRING, "Bresser-7in1",
-          "id",               "",             DATA_INT,    id,
-          "temperature_C",    "Temperature",  DATA_FORMAT, "%.1f C", DATA_DOUBLE, temp_c,
-          "humidity",         "Humidity",     DATA_INT,    humidity,
-          "wind_max_m_s",     "Wind Gust",    DATA_FORMAT, "%.1f m/s", DATA_DOUBLE, wgst_raw * 0.1f,
-          "wind_avg_m_s",     "Wind Speed",   DATA_FORMAT, "%.1f m/s", DATA_DOUBLE, wavg_raw * 0.1f,
-          "wind_dir_deg",     "Direction",    DATA_INT,    wdir,
-          "rain_mm",          "Rain",         DATA_FORMAT, "%.1f mm", DATA_DOUBLE, rain_mm,
-          "light_klx",        "Light",        DATA_FORMAT, "%.3f klx", DATA_DOUBLE, light_klx, // TODO: remove this
-          "light_lux",        "Light",        DATA_FORMAT, "%.3f lux", DATA_DOUBLE, light_lux,
-          "uv",               "UV Index",     DATA_FORMAT, "%.1f", DATA_DOUBLE, uv_index,
-          "battery_ok",       "Battery",      DATA_INT,    !battery_low,
-          "mic",              "Integrity",    DATA_STRING, "CRC",
-          NULL);
-   */
-  /* clang-format on */
-
-//  decoder_output_data(decoder, data);
-=======
-  sensor[slot].battery_ok  = !battery_low;
-  sensor[slot].valid       = true;
-  sensor[slot].complete    = true;
-  sensor[slot].rssi        = rssi;
->>>>>>> 8fd74d2a
 
   return DECODE_OK;
 
@@ -1151,16 +1120,8 @@
 
     sensor[slot].sensor_id       = id_tmp;
     sensor[slot].s_type          = s_type;
-<<<<<<< HEAD
     sensor[slot].startup         = startup;
     sensor[slot].chan            = 0;
-=======
-    sensor[slot].startup         = (msg[6] & 0x8) == 0x00;
-    sensor[slot].lightning_count = ctr;
-    sensor[slot].lightning_distance_km = distance_km;
-    sensor[slot].lightning_unknown1 = unknown1;
-    sensor[slot].lightning_unknown2 = unknown2;
->>>>>>> 8fd74d2a
     sensor[slot].battery_ok      = !battery_low;
     sensor[slot].rssi            = rssi;
     sensor[slot].valid           = true;
@@ -1258,29 +1219,16 @@
 
     if (status != DECODE_OK)
         return status;
-    
-<<<<<<< HEAD
+
     sensor[slot].sensor_id  = id_tmp;
     sensor[slot].s_type     = type_tmp;
     sensor[slot].chan       = chan_tmp;
-    sensor[slot].startup    = (msg[6] >> 3) & 1;
+    sensor[slot].startup    = (msg[6] & 0x8) == 0x00;
     sensor[slot].battery_ok = (msg[7] & 0x30) != 0x00;
     sensor[slot].rssi       = rssi;
     sensor[slot].valid      = true;
     sensor[slot].complete   = true;
     sensor[slot].leak.alarm = (alarm && !no_alarm);
-=======
-    sensor[slot].sensor_id           = id_tmp;
-    sensor[slot].s_type              = type_tmp;
-    sensor[slot].chan                = chan_tmp;
-    sensor[slot].startup             = (msg[6] & 0x8) == 0x00;
-    sensor[slot].water_leakage_alarm = (alarm && !no_alarm);
-    sensor[slot].battery_ok          = (msg[7] & 0x30) != 0x00;
-    sensor[slot].leakage_ok          = true;
-    sensor[slot].rssi                = rssi;
-    sensor[slot].valid               = true;
-    sensor[slot].complete            = true;
->>>>>>> 8fd74d2a
 
     log_d("ID: 0x%08X  CH: %d  TYPE: %d  batt_ok: %d  startup: %d, alarm: %d no_alarm: %d", 
         (unsigned int)id_tmp, chan_tmp, type_tmp, sensor[slot].battery_ok, sensor[slot].startup ? 1 : 0, alarm ? 1 : 0, no_alarm ? 1 : 0);
