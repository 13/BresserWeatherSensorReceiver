name: CI

on:
  push:
    branches: [ "main" ]
  pull_request:
    branches: [ "main" ]
  workflow_dispatch:

jobs:

  build:
    strategy:
      matrix:
        board:
          - esp32:esp32:esp32:DebugLevel=none
          - esp32:esp32:esp32:DebugLevel=verbose
          - esp32:esp32:firebeetle32
          #- esp32:esp32:ttgo-lora32:Revision=TTGO_LoRa32_V1
          #- esp32:esp32:ttgo-lora32:Revision=TTGO_LoRa32_V2
          - esp32:esp32:ttgo-lora32:Revision=TTGO_LoRa32_v21new
          - esp32:esp32:heltec_wireless_stick:PSRAM=disabled
          - esp32:esp32:heltec_wifi_lora_32_V2
          - esp32:esp32:heltec_wifi_lora_32_V3
          - esp32:esp32:adafruit_feather_esp32s2
          - esp32:esp32:featheresp32
          - esp8266:esp8266:generic:dbg=Disabled
          - esp8266:esp8266:generic:dbg=Serial
          - rp2040:rp2040:adafruit_feather:dbgport=Serial
          


    runs-on: ubuntu-latest
    name: ${{ matrix.board }}
    env:
      run-build: ${{ contains(matrix.board, 'esp32:esp32') || contains(matrix.board, 'esp8266:esp8266') || contains(matrix.board, 'rp2040:rp2040') || contains(github.event.head_commit.message, 'CI_BUILD_ALL') || contains(github.event.head_commit.message, 'Bump version to') || contains(github.event.head_commit.message, format('{0}', matrix.board)) }}

    steps:
      - name: Install arduino-cli
        if: ${{ env.run-build == 'true' }}
        run:
          |
          mkdir -p ~/.local/bin
          echo "~/.local/bin" >> $GITHUB_PATH
          curl -fsSL https://raw.githubusercontent.com/arduino/arduino-cli/master/install.sh | BINDIR=~/.local/bin sh

      - name: Get platform name
        if: ${{ env.run-build == 'true' }}
        uses: jungwinter/split@v2
        id: split
        with:
          msg: ${{ matrix.board }}
          separator: ':'

      - name: Prepare platform-specific settings
        if: ${{ env.run-build == 'true' }}
        id: prep
        run:
          |
          # common settings - no extra options, skip nothing, all warnings
          echo "options=''" >> $GITHUB_OUTPUT
          echo "logdef=''" >> $GITHUB_OUTPUT
          echo "skip-pattern=(Feather32u4).*ino" >> $GITHUB_OUTPUT
          echo "warnings='all'" >> $GITHUB_OUTPUT
          
          #if [[ "${{ contains(matrix.loglevel, 'LOG_LEVEL_NONE') }}" == "true" ]]; then
          #  echo "logdef=--build-property "build.extra_flags=\"-DCORE_DEBUG_LEVEL=ARDUHAL_LOG_LEVEL_NONE\" >> $GITHUB_OUTPUT
          #
          #elif [[ "${{ contains(matrix.loglevel, 'LOG_LEVEL_VERBOSE') }}" == "true" ]]; then
          #  echo "logdef=--build-property "build.extra_flags=\"-DCORE_DEBUG_LEVEL=ARDUHAL_LOG_LEVEL_VERBOSE\" >> $GITHUB_OUTPUT
          #fi

          # platform-dependent settings - extra board options, board index URLs, skip patterns etc.
          if [[ "${{ contains(matrix.board, 'esp32:esp32') }}" == "true" ]]; then
            # ESP32
            python -m pip install pyserial
            echo "index-url=--additional-urls https://raw.githubusercontent.com/espressif/arduino-esp32/gh-pages/package_esp32_index.json" >> $GITHUB_OUTPUT

          elif [[ "${{ contains(matrix.board, 'esp8266:esp8266') }}" == "true" ]]; then
            # ESP8266
            echo "options=,xtal=80,ResetMethod=ck,CrystalFreq=26,FlashFreq=40,FlashMode=qio,eesz=512K" >> $GITHUB_OUTPUT
            echo "index-url=--additional-urls http://arduino.esp8266.com/stable/package_esp8266com_index.json" >> $GITHUB_OUTPUT
            #echo "skip-pattern=(HTTP|MQTT).*ino" >> $GITHUB_OUTPUT
          
          elif [[ "${{ contains(matrix.board, 'rp2040:rp2040') }}" == "true" ]]; then
            # RP2040
            #echo "options=,xtal=80,ResetMethod=ck,CrystalFreq=26,FlashFreq=40,FlashMode=qio,eesz=512K" >> $GITHUB_OUTPUT
            echo "index-url=--additional-urls https://github.com/earlephilhower/arduino-pico/releases/download/global/package_rp2040_index.json" >> $GITHUB_OUTPUT
            echo "skip-pattern=(MQTT|Domoticz|Feather32u4).*ino" >> $GITHUB_OUTPUT
          
          fi

      - name: Install libraries
        if: ${{ env.run-build == 'true' }}
        run:
          |
          ps -p "$$"
          arduino-cli lib install RadioLib@6.4.0
          arduino-cli lib install "LoRa Serialization"@3.1.0
          arduino-cli lib install MQTT@2.5.1
<<<<<<< HEAD
          arduino-cli lib install ArduinoJson@7.0.1
=======
          arduino-cli lib install ArduinoJson@7.0.0
>>>>>>> bf2441ca
          arduino-cli lib install WiFiManager@2.0.16-rc.2
          arduino-cli lib install ESP_DoubleResetDetector@1.3.2
          arduino-cli lib install Preferences@2.1.0

      - name: Install platform
        if: ${{ env.run-build == 'true' }}
        run:
          |
          arduino-cli core update-index ${{ format('{0}', steps.prep.outputs.index-url) }}
          arduino-cli core install ${{ format('{0}:{1} {2}', steps.split.outputs._0, steps.split.outputs._1, steps.prep.outputs.index-url) }}

      - name: Checkout repository
        if: ${{ env.run-build == 'true' }}
        uses: actions/checkout@v3

      - name: Build examples
        if: ${{ env.run-build == 'true' }}
        run:
          |
          for example in $(find $PWD/examples -name '*.ino' | sort); do
            # check whether to skip this sketch
            if [ ! -z '${{ steps.prep.outputs.skip-pattern }}' ] && [[ ${example} =~ ${{ steps.prep.outputs.skip-pattern }} ]]; then
              # skip sketch
              echo -e "\n\033[1;33mSkipped ${example##*/} (matched with ${{ steps.prep.outputs.skip-pattern }})\033[0m";
            else
              # build sketch
              echo -e "\n\033[1;33mBuilding ${example##*/} ... \033[0m";
              arduino-cli compile --libraries /home/runner/work/BresserWeatherSensorReceiver --fqbn ${{ matrix.board }}${{ steps.prep.outputs.options }} $example --warnings=${{ steps.prep.outputs.warnings }}
              if [ $? -ne 0 ]; then
                echo -e "\033[1;31m${example##*/} build FAILED\033[0m\n";
                exit 1;
              else
                echo -e "\033[1;32m${example##*/} build PASSED\033[0m\n";
              fi
            fi
          done<|MERGE_RESOLUTION|>--- conflicted
+++ resolved
@@ -98,11 +98,7 @@
           arduino-cli lib install RadioLib@6.4.0
           arduino-cli lib install "LoRa Serialization"@3.1.0
           arduino-cli lib install MQTT@2.5.1
-<<<<<<< HEAD
           arduino-cli lib install ArduinoJson@7.0.1
-=======
-          arduino-cli lib install ArduinoJson@7.0.0
->>>>>>> bf2441ca
           arduino-cli lib install WiFiManager@2.0.16-rc.2
           arduino-cli lib install ESP_DoubleResetDetector@1.3.2
           arduino-cli lib install Preferences@2.1.0
